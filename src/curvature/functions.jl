using Flux
using ..LaplaceRedux: get_loss_fun, outdim
using LinearAlgebra
using Zygote

"Basetype for any curvature interface."
abstract type CurvatureInterface end

"""
    transform_jacobians(curvature::CurvatureInterface, J::Zygote.Grads)

Computes Jacobians for the parameters of a given curvature model from a collection of gradients.
"""

function transform_jacobians(curvature::CurvatureInterface, J::Zygote.Grads)
    Js = []
    for θ ∈ curvature.params
        param_size = size(θ)
        indices = collect(1:length(vec(θ')))
        updated_indices = vec(reshape(indices, param_size)')
        Jk = J[θ]'
        push!(Js, Jk[updated_indices, :])
    end
    Js = hcat(Js'...)'
    return Js
end

"""
    jacobians(curvature::CurvatureInterface, X::AbstractArray)

Computes the Jacobian `∇f(x;θ)` where `f: ℝᴰ ↦ ℝᴷ`.
"""

function jacobians(curvature::CurvatureInterface, X::AbstractArray)
    nn = curvature.model
    # Output:
    ŷ = nn(X)
    # Jacobian:
<<<<<<< HEAD
    𝐉 = jacobian(() -> nn(X),Flux.params(nn))
    # 𝐉 = permutedims(reduce(hcat,[𝐉[θ] for θ ∈ curvature.params]))
    𝐉 = transform_jacobians(curvature, 𝐉)
=======
    𝐉 = jacobian(() -> nn(X), Flux.params(nn))
    𝐉 = permutedims(reduce(hcat, [𝐉[θ] for θ in curvature.params]))
>>>>>>> 9bb46265
    return 𝐉, ŷ
end

"""
    gradients(curvature::CurvatureInterface, X::AbstractArray, y::Number)

Compute the gradients with respect to the loss function: `∇ℓ(f(x;θ),y)` where `f: ℝᴰ ↦ ℝᴷ`.
"""
function gradients(
    curvature::CurvatureInterface, X::AbstractArray, y::Union{Number,AbstractArray}
)
    model = curvature.model
    𝐠 = gradient(() -> curvature.loss_fun(X, y), Flux.params(model))
    return 𝐠
end

# "Constructor for Generalized Gauss Newton."
# struct GGN <: CurvatureInterface
#     model::Any
#     likelihood::Symbol
#     loss_fun::Function
#     params::AbstractArray
#     factor::Union{Nothing,Real}
# end

# function GGN(model::Any, likelihood::Symbol, params::AbstractArray)

#     @error "GGN not yet implemented."

#     # Define loss function:
#     loss_fun = get_loss_fun(likelihood, model)
#     factor = likelihood == :regression ? 0.5 : 1.0

#     GGN(model, likelihood, loss_fun, params, factor)
# end

# """
#     full(curvature::GGN, d::Union{Tuple,NamedTuple})

# Compute the full GGN.
# """
# function full(curvature::GGN, d::Tuple)
#     x, y = d

#     loss = curvature.factor * curvature.loss_fun(x, y)

#     𝐉, fμ = jacobians(curvature, x)

#     if curvature.likelihood == :regression
#         H = 𝐉 * 𝐉'
#     else
#         p = outdim(curvature.model) > 1 ? softmax(fμ) : sigmoid(fμ)
#         H = map(j -> j * (diagm(p) - p * p') * j', eachcol(𝐉))
#         println(H)
#     end

#     return loss, H

# end

"Constructor for Empirical Fisher."
struct EmpiricalFisher <: CurvatureInterface
    model::Any
    likelihood::Symbol
    loss_fun::Function
    params::AbstractArray
    factor::Union{Nothing,Real}
end

function EmpiricalFisher(model::Any, likelihood::Symbol, params::AbstractArray)

    # Define loss function:
    loss_fun = get_loss_fun(likelihood, model)
    factor = likelihood == :regression ? 0.5 : 1.0

    return EmpiricalFisher(model, likelihood, loss_fun, params, factor)
end

"""
    full(curvature::EmpiricalFisher, d::Union{Tuple,NamedTuple})

Compute the full empirical Fisher.
"""
function full(curvature::EmpiricalFisher, d::Tuple)
    x, y = d

    loss = curvature.factor * curvature.loss_fun(x, y)
    𝐠 = gradients(curvature, x, y)
    𝐠 = reduce(vcat, [vec(𝐠[θ]) for θ in curvature.params])

    # Empirical Fisher:
    H = 𝐠 * 𝐠'

    return loss, H
end<|MERGE_RESOLUTION|>--- conflicted
+++ resolved
@@ -36,14 +36,9 @@
     # Output:
     ŷ = nn(X)
     # Jacobian:
-<<<<<<< HEAD
     𝐉 = jacobian(() -> nn(X),Flux.params(nn))
     # 𝐉 = permutedims(reduce(hcat,[𝐉[θ] for θ ∈ curvature.params]))
     𝐉 = transform_jacobians(curvature, 𝐉)
-=======
-    𝐉 = jacobian(() -> nn(X), Flux.params(nn))
-    𝐉 = permutedims(reduce(hcat, [𝐉[θ] for θ in curvature.params]))
->>>>>>> 9bb46265
     return 𝐉, ŷ
 end
 
