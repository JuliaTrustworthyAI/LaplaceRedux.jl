using .Curvature
using Flux
using Flux.Optimise: Adam, update!
using Flux.Optimisers: destructure
using LinearAlgebra

mutable struct Laplace <: BaseLaplace
    model::Flux.Chain
    likelihood::Symbol
    subset_of_weights::Symbol
    hessian_structure::Symbol
    curvature::Union{Curvature.CurvatureInterface,Nothing}
    σ::Real                                                                  # prior noise/uncertainty          
    μ₀::Real                                                                 # prior mean  
    μ::AbstractVector                                                        # posterior mean
    P₀::Union{AbstractMatrix,UniformScaling}                                 # prior precision (i.e. inverse covariance matrix)          
    H::Union{AbstractArray,Nothing}                                          # Hessian matrix 
    P::Union{AbstractArray,Nothing}                                          # posterior precision     
    Σ::Union{AbstractArray,Nothing}                                          # posterior covariance matrix
    n_params::Union{Int,Nothing}
    n_data::Union{Int,Nothing}
    n_out::Union{Int,Nothing}
    loss::Real
end

using Parameters

@with_kw struct LaplaceParams
    subset_of_weights::Symbol = :all
    hessian_structure::Symbol = :full
    backend::Symbol = :EmpiricalFisher
    σ::Real = 1.0
    μ₀::Real = 0.0
<<<<<<< HEAD
    λ::Real = 1.0                                                              # regularization parameter
=======
    λ::Real = 1.0
>>>>>>> 9bb46265
    P₀::Union{Nothing,AbstractMatrix,UniformScaling} = nothing
    loss::Real = 0.0
end

"""
    Laplace(model::Any; loss_fun::Union{Symbol, Function}, kwargs...)    

Wrapper function to prepare Laplace approximation.
"""
function Laplace(model::Any; likelihood::Symbol, kwargs...)

    # Load hyperparameters:
    args = LaplaceParams(; kwargs...)

    # Assertions:
    @assert !(args.σ != 1.0 && likelihood != :regression) "Observation noise σ ≠ 1 only available for regression."
    @assert args.subset_of_weights ∈ [:all, :last_layer] "`subset_of_weights` of weights should be one of the following: `[:all, :last_layer]`"

    # Setup:
    P₀ = isnothing(args.P₀) ? UniformScaling(args.λ) : args.P₀
    nn = model
    n_out = outdim(nn)
<<<<<<< HEAD
    μ = reduce(vcat, [vec(θ) for θ in Flux.params(nn)])                       # μ contains the vertically concatenated parameters of the neural network
=======
    μ = reduce(vcat, [vec(θ) for θ in Flux.params(nn)])
>>>>>>> 9bb46265

    # Instantiate LA:
    la = Laplace(
        model,
        likelihood,
        args.subset_of_weights,
        args.hessian_structure,
        nothing,
        args.σ,
        args.μ₀,
        μ,
        P₀,
        nothing,
        nothing,
        nothing,
        nothing,
        nothing,
        n_out,
        args.loss,
    )

    @assert outdim(la) == 1 "Support for multi-class output still lacking, sorry. Currently only regression and binary classification models are supported."

    params = get_params(la)
<<<<<<< HEAD
    la.curvature = getfield(Curvature, args.backend)(nn, likelihood, params)    # curvature interface
    la.n_params = length(reduce(vcat, [vec(θ) for θ in params]))              # number of params
    la.μ = la.μ[(end - la.n_params + 1):end]                                     # adjust weight vector
=======
    la.curvature = getfield(Curvature, args.backend)(nn, likelihood, params)   # curvature interface
    la.n_params = length(reduce(vcat, [vec(θ) for θ in params]))             # number of params
    la.μ = la.μ[(end - la.n_params + 1):end]                                    # adjust weight vector
>>>>>>> 9bb46265
    if typeof(la.P₀) <: UniformScaling
        la.P₀ = la.P₀(la.n_params)
    end

    # Sanity:
    if isa(la.P₀, AbstractMatrix)
        @assert all(size(la.P₀) .== la.n_params) "Dimensions of prior Hessian $(size(la.P₀)) do not align with number of parameters ($(la.n_params))"
    end

    return la
end

"""
    hessian_approximation(la::Laplace, d)

Computes the local Hessian approximation at a single data `d`.
"""
function hessian_approximation(la::Laplace, d)
    loss, H = getfield(Curvature, la.hessian_structure)(la.curvature, d)
    return loss, H
end

"""
    fit!(la::Laplace,data)

Fits the Laplace approximation for a data set.

# Examples

```julia-repl
using Flux, LaplaceRedux
x, y = LaplaceRedux.Data.toy_data_linear()
data = zip(x,y)
nn = Chain(Dense(2,1))
la = Laplace(nn)
fit!(la, data)
```

"""
function fit!(la::Laplace, data; override::Bool=true)
    if override
        H = _init_H(la)
        loss = 0.0
        n_data = 0
    end

    # Training:
    for d in data
        loss_batch, H_batch = hessian_approximation(la, d)
        loss += loss_batch
        H += H_batch
        n_data += 1
    end

    # Store output:
<<<<<<< HEAD
    la.loss = loss                                                           # Loss
    la.H = H                                                                 # Hessian
    la.P = posterior_precision(la)                                           # posterior precision
    la.Σ = posterior_covariance(la)                                          # posterior covariance
    return la.n_data = n_data                                                       # number of observations
=======
    la.loss = loss                      # Loss
    la.H = H                            # Hessian
    la.P = posterior_precision(la)      # posterior precision
    la.Σ = posterior_covariance(la)     # posterior covariance
    return la.n_data = n_data                  # number of observations
>>>>>>> 9bb46265
end

"""
    glm_predictive_distribution(la::Laplace, X::AbstractArray)

Computes the linearized GLM predictive.
"""
function glm_predictive_distribution(la::Laplace, X::AbstractArray)
    𝐉, fμ = Curvature.jacobians(la.curvature, X)
    fvar = functional_variance(la, 𝐉)
    fvar = reshape(fvar, size(fμ)...)
    return fμ, fvar
end

"""
    functional_variance(la::Laplace,𝐉)

Compute the linearized GLM predictive variance as `𝐉ₙΣ𝐉ₙ'` where `𝐉=∇f(x;θ)|θ̂` is the Jacobian evaluated at the MAP estimate and `Σ = P⁻¹`.

"""
function functional_variance(la::Laplace, 𝐉)
    Σ = posterior_covariance(la)
    fvar = map(j -> (j' * Σ * j), eachcol(𝐉))
    return fvar
end

# Posterior predictions:
"""
    predict(la::Laplace, X::AbstractArray; link_approx=:probit)

Computes predictions from Bayesian neural network.

# Examples

```julia-repl
using Flux, LaplaceRedux
x, y = toy_data_linear()
data = zip(x,y)
nn = Chain(Dense(2,1))
la = Laplace(nn)
fit!(la, data)
predict(la, hcat(x...))
```

"""
function predict(la::Laplace, X::AbstractArray; link_approx=:probit)
    fμ, fvar = glm_predictive_distribution(la, X)

    # Regression:
    if la.likelihood == :regression
        return fμ, fvar
    end

    # Classification:
    if la.likelihood == :classification

        # Probit approximation
        if link_approx == :probit
            κ = 1 ./ sqrt.(1 .+ π / 8 .* fvar)
            z = κ .* fμ
        end

        if link_approx == :plugin
            z = fμ
        end

        # Sigmoid/Softmax
        if outdim(la) == 1
            p = Flux.sigmoid(z)
        else
            p = Flux.softmax(z; dims=1)
        end

        return p
    end
end

"""
    (la::Laplace)(X::AbstractArray; kwrgs...)

Calling a model with Laplace Approximation on an array of inputs is equivalent to explicitly calling the `predict` function.
"""
function (la::Laplace)(X::AbstractArray; kwrgs...)
    return predict(la, X; kwrgs...)
end

"""
    optimize_prior!(
        la::Laplace; 
        n_steps::Int=100, lr::Real=1e-1,
        λinit::Union{Nothing,Real}=nothing,
        σinit::Union{Nothing,Real}=nothing
    )
    
Optimize the prior precision post-hoc through Empirical Bayes (marginal log-likelihood maximization).
"""
function optimize_prior!(
    la::Laplace;
    n_steps::Int=100,
    lr::Real=1e-1,
    λinit::Union{Nothing,Real}=nothing,
    σinit::Union{Nothing,Real}=nothing,
    verbose::Bool=false,
    tune_σ::Bool=la.likelihood == :regression,
)

    # Setup:
<<<<<<< HEAD
    logP₀ = isnothing(λinit) ? log.(unique(diag(la.P₀))) : log.([λinit])     # prior precision (scalar)
    logσ = isnothing(σinit) ? log.([la.σ]) : log.([σinit])                   # noise (scalar)
    opt = Adam(lr)                                                           # Adam is a stochastic gradient descent (SGD) optimization algorithm, using lr as learning rate
=======
    logP₀ = isnothing(λinit) ? log.(unique(diag(la.P₀))) : log.([λinit])   # prior precision (scalar)
    logσ = isnothing(σinit) ? log.([la.σ]) : log.([σinit])                 # noise (scalar)
    opt = Adam(lr)
>>>>>>> 9bb46265
    show_every = round(n_steps / 10)
    i = 0
    if tune_σ
        @assert la.likelihood == :regression "Observational noise σ tuning only applicable to regression."
        ps = Flux.params(logP₀, logσ)
    else
        if la.likelihood == :regression
            @warn "You have specified not to tune observational noise σ, even though this is a regression model. Are you sure you do not want to tune σ?"
        end
        ps = Flux.params(logP₀)
    end
    loss(P₀, σ) = -log_marginal_likelihood(la; P₀=P₀[1], σ=σ[1])

    # Optimization:
    while i < n_steps
        gs = gradient(ps) do
            loss(exp.(logP₀), exp.(logσ))
        end
        update!(opt, ps, gs)                                                 # updates the values of the parameters using the calculated gradients and the Adam optimizer
        i += 1
        if verbose                                                           # if set to 'true', information about the optimization progress is printed out
            if i % show_every == 0
                @info "Iteration $(i): P₀=$(exp(logP₀[1])), σ=$(exp(logσ[1]))"
                @show loss(exp.(logP₀), exp.(logσ))
                println("Log likelihood: $(log_likelihood(la))")
                println("Log det ratio: $(log_det_ratio(la))")
                println("Scatter: $(_weight_penalty(la))")
            end
        end
    end

    # la.P = la.H + la.P₀
    # la.Σ = inv(la.P)

end<|MERGE_RESOLUTION|>--- conflicted
+++ resolved
@@ -31,11 +31,7 @@
     backend::Symbol = :EmpiricalFisher
     σ::Real = 1.0
     μ₀::Real = 0.0
-<<<<<<< HEAD
     λ::Real = 1.0                                                              # regularization parameter
-=======
-    λ::Real = 1.0
->>>>>>> 9bb46265
     P₀::Union{Nothing,AbstractMatrix,UniformScaling} = nothing
     loss::Real = 0.0
 end
@@ -58,11 +54,7 @@
     P₀ = isnothing(args.P₀) ? UniformScaling(args.λ) : args.P₀
     nn = model
     n_out = outdim(nn)
-<<<<<<< HEAD
     μ = reduce(vcat, [vec(θ) for θ in Flux.params(nn)])                       # μ contains the vertically concatenated parameters of the neural network
-=======
-    μ = reduce(vcat, [vec(θ) for θ in Flux.params(nn)])
->>>>>>> 9bb46265
 
     # Instantiate LA:
     la = Laplace(
@@ -87,15 +79,9 @@
     @assert outdim(la) == 1 "Support for multi-class output still lacking, sorry. Currently only regression and binary classification models are supported."
 
     params = get_params(la)
-<<<<<<< HEAD
     la.curvature = getfield(Curvature, args.backend)(nn, likelihood, params)    # curvature interface
-    la.n_params = length(reduce(vcat, [vec(θ) for θ in params]))              # number of params
-    la.μ = la.μ[(end - la.n_params + 1):end]                                     # adjust weight vector
-=======
-    la.curvature = getfield(Curvature, args.backend)(nn, likelihood, params)   # curvature interface
-    la.n_params = length(reduce(vcat, [vec(θ) for θ in params]))             # number of params
+    la.n_params = length(reduce(vcat, [vec(θ) for θ in params]))                # number of params
     la.μ = la.μ[(end - la.n_params + 1):end]                                    # adjust weight vector
->>>>>>> 9bb46265
     if typeof(la.P₀) <: UniformScaling
         la.P₀ = la.P₀(la.n_params)
     end
@@ -151,19 +137,11 @@
     end
 
     # Store output:
-<<<<<<< HEAD
     la.loss = loss                                                           # Loss
     la.H = H                                                                 # Hessian
     la.P = posterior_precision(la)                                           # posterior precision
     la.Σ = posterior_covariance(la)                                          # posterior covariance
-    return la.n_data = n_data                                                       # number of observations
-=======
-    la.loss = loss                      # Loss
-    la.H = H                            # Hessian
-    la.P = posterior_precision(la)      # posterior precision
-    la.Σ = posterior_covariance(la)     # posterior covariance
-    return la.n_data = n_data                  # number of observations
->>>>>>> 9bb46265
+    return la.n_data = n_data                                                # number of observations
 end
 
 """
@@ -271,15 +249,9 @@
 )
 
     # Setup:
-<<<<<<< HEAD
     logP₀ = isnothing(λinit) ? log.(unique(diag(la.P₀))) : log.([λinit])     # prior precision (scalar)
     logσ = isnothing(σinit) ? log.([la.σ]) : log.([σinit])                   # noise (scalar)
     opt = Adam(lr)                                                           # Adam is a stochastic gradient descent (SGD) optimization algorithm, using lr as learning rate
-=======
-    logP₀ = isnothing(λinit) ? log.(unique(diag(la.P₀))) : log.([λinit])   # prior precision (scalar)
-    logσ = isnothing(σinit) ? log.([la.σ]) : log.([σinit])                 # noise (scalar)
-    opt = Adam(lr)
->>>>>>> 9bb46265
     show_every = round(n_steps / 10)
     i = 0
     if tune_σ
