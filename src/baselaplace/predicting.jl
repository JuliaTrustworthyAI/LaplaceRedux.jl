using Distributions: Normal, Bernoulli, Categorical
using Flux
using Statistics: mean, var

"""
    has_softmax_or_sigmoid_final_layer(model::Flux.Chain)

Check if the FLux model ends with a sigmoid or with a softmax layer

Input:
    - `model`: the Flux Chain object that represent the neural network.
Return:
    - `has_finaliser`: true if the check is positive, false otherwise.

"""
function has_softmax_or_sigmoid_final_layer(model::Flux.Chain)
    # Get the last layer of the model
    last_layer = last(model.layers)

    # Check if the last layer is either softmax or sigmoid
    has_finaliser = (last_layer == Flux.sigmoid || last_layer == Flux.softmax)

    return has_finaliser
end

"""
    functional_variance(la::AbstractLaplace, 𝐉::AbstractArray)

Compute the functional variance for the GLM predictive. Dispatches to the appropriate method based on the Hessian structure.
"""
function functional_variance(la, 𝐉)
    return functional_variance(la, la.est_params.hessian_structure, 𝐉)
end

"""
    glm_predictive_distribution(la::AbstractLaplace, X::AbstractArray)

Computes the linearized GLM predictive.

# Arguments

- `la::AbstractLaplace`: A Laplace object.
- `X::AbstractArray`: Input data.

# Returns
- `normal_distr` A normal distribution N(fμ,fvar) approximating the predictive distribution p(y|X) given the input data X.
- `fμ::AbstractArray`: Mean of the predictive distribution. The output shape is column-major as in Flux.
- `fvar::AbstractArray`: Variance of the predictive distribution. The output shape is column-major as in Flux.

# Examples

```julia-repl
using Flux, LaplaceRedux
using LaplaceRedux.Data: toy_data_linear
x, y = toy_data_linear()
data = zip(x,y)
nn = Chain(Dense(2,1))
la = Laplace(nn; likelihood=:classification)
fit!(la, data)
glm_predictive_distribution(la, hcat(x...))
"""
function glm_predictive_distribution(la::AbstractLaplace, X::AbstractArray)
    𝐉, fμ = Curvature.jacobians(la.est_params.curvature, X)
    fμ = reshape(fμ, Flux.outputsize(la.model, size(X)))
    fvar = functional_variance(la, 𝐉)
    fvar = reshape(fvar, size(fμ)...)
    fstd = sqrt.(fvar)
    normal_distr = [Normal(fμ[i], fstd[i]) for i in 1:size(fμ, 2)]
    return (normal_distr, fμ, fvar)
end

"""
    predict(la::AbstractLaplace, X::AbstractArray; link_approx=:probit, predict_proba::Bool=true)

Computes predictions from Bayesian neural network.

# Arguments

- `la::AbstractLaplace`: A Laplace object.
- `X::AbstractArray`: Input data.
- `link_approx::Symbol=:probit`: Link function approximation. Options are `:probit` and `:plugin`.
- `predict_proba::Bool=true`: If `true` (default) apply a sigmoid or a softmax function to the output of the Flux model.
- `return_distr::Bool=false`: if `false` (default), the function output either the direct output of the chain or pseudo-probabilities (if predict_proba= true).
    if `true` predict return a Bernoulli distribution in binary classification tasks and a categorical distribution in multiclassification tasks.

# Returns
For classification tasks, LaplaceRedux provides different options:
if ret_distr is false:
    - `fμ::AbstractArray`: Mean of the predictive distribution if link function is set to `:plugin`, otherwise the probit approximation. The output shape is column-major as in Flux.
if ret_distr is true:
    - a Bernoulli distribution in binary classification tasks and a categorical distribution in multiclassification tasks.
For regression tasks:
- `normal_distr::Distributions.Normal`:the array of Normal distributions computed by glm_predictive_distribution. 
# Examples

```julia-repl
using Flux, LaplaceRedux
using LaplaceRedux.Data: toy_data_linear
x, y = toy_data_linear()
data = zip(x,y)
nn = Chain(Dense(2,1))
la = Laplace(nn; likelihood=:classification)
fit!(la, data)
predict(la, hcat(x...))
```
"""
function predict(
    la::AbstractLaplace,
    X::AbstractArray;
    link_approx=:probit,
    predict_proba::Bool=true,
    ret_distr::Bool=false,
)
    normal_distr, fμ, fvar = glm_predictive_distribution(la, X)

    # Regression:
    if la.likelihood == :regression
        if ret_distr
            return reshape(normal_distr, (:, 1))
        else
            return fμ, fvar
        end
    end

    # Classification:
    if la.likelihood == :classification
        has_finaliser = has_softmax_or_sigmoid_final_layer(la.model)

<<<<<<< HEAD
=======
        # case when no softmax/sigmoid  function is applied
>>>>>>> 5ab4bd1d
        if has_finaliser == false

            # Probit approximation
            if link_approx == :probit
                z = probit(fμ, fvar)
            end

            if link_approx == :plugin
                z = fμ
            end
<<<<<<< HEAD

            # Sigmoid/Softmax
            if predict_proba
                if la.posterior.n_out == 1
                    p = Flux.sigmoid(z)
                    if ret_distr
                        p = map(x -> Bernoulli(x), z)
                    end

                else
                    p = Flux.softmax(z; dims=1)
                    if ret_distr
                        p = mapslices(col -> Categorical(col), p; dims=1)
                    end
                end
            else
                if ret_distr
                    @warn " the model does not produce pseudo-probabilities. ret_distr will not work if predict_proba is set to false"
                end
                p = z
            end
        else # case when has_finaliser is true 
            if predict_proba == false
                @warn " the model already produce pseudo-probabilities since it has either sigmoid or a softmax layer as a final layer."
            end
            if ret_distr
                if la.posterior.n_out == 1
                    p = map(x -> Bernoulli(x), fμ)
                else
                    p = mapslices(col -> Categorical(col), fμ; dims=1)
                end

            else
=======

            # Sigmoid/Softmax
            if predict_proba
                if la.posterior.n_out == 1
                    p = Flux.sigmoid(z)
                    if ret_distr
                        p = map(x -> Bernoulli(x), p)
                    end

                else
                    p = Flux.softmax(z; dims=1)
                    if ret_distr
                        p = mapslices(col -> Categorical(col), p; dims=1)
                    end
                end
            else
                if ret_distr
                    @warn "the model does not produce pseudo-probabilities. ret_distr will not work if predict_proba is set to false."
                end
                p = z
            end
        else # case when has_finaliser is true 
            if predict_proba == false
                @warn "the model already produce pseudo-probabilities since it has either sigmoid or a softmax layer as a final layer."
            end
            if ret_distr
                if la.posterior.n_out == 1
                    p = map(x -> Bernoulli(x), fμ)
                else
                    p = mapslices(col -> Categorical(col), fμ; dims=1)
                end

            else
>>>>>>> 5ab4bd1d
                p = fμ
            end
        end

        return p
    end
end

"""
    probit(fμ::AbstractArray, fvar::AbstractArray)

Compute the probit approximation of the predictive distribution.
"""
function probit(fμ::AbstractArray, fvar::AbstractArray)
    κ = 1 ./ sqrt.(1 .+ π / 8 .* fvar)
    z = κ .* fμ
    return z
end

"""
    (la::AbstractLaplace)(X::AbstractArray)

Calling a model with Laplace Approximation on an array of inputs is equivalent to explicitly calling the `predict` function.
"""
function (la::AbstractLaplace)(X::AbstractArray)
    return la.model(X)
end<|MERGE_RESOLUTION|>--- conflicted
+++ resolved
@@ -43,7 +43,7 @@
 - `X::AbstractArray`: Input data.
 
 # Returns
-- `normal_distr` A normal distribution N(fμ,fvar) approximating the predictive distribution p(y|X) given the input data X.
+- `normal_distr` A normal distribution N(fμ,fvar) approximating the predictive distribution p(y|X) given the input data X.- `normal_distr` A normal distribution N(fμ,fvar) approximating the predictive distribution p(y|X) given the input data X.
 - `fμ::AbstractArray`: Mean of the predictive distribution. The output shape is column-major as in Flux.
 - `fvar::AbstractArray`: Variance of the predictive distribution. The output shape is column-major as in Flux.
 
@@ -126,10 +126,7 @@
     if la.likelihood == :classification
         has_finaliser = has_softmax_or_sigmoid_final_layer(la.model)
 
-<<<<<<< HEAD
-=======
         # case when no softmax/sigmoid  function is applied
->>>>>>> 5ab4bd1d
         if has_finaliser == false
 
             # Probit approximation
@@ -140,41 +137,6 @@
             if link_approx == :plugin
                 z = fμ
             end
-<<<<<<< HEAD
-
-            # Sigmoid/Softmax
-            if predict_proba
-                if la.posterior.n_out == 1
-                    p = Flux.sigmoid(z)
-                    if ret_distr
-                        p = map(x -> Bernoulli(x), z)
-                    end
-
-                else
-                    p = Flux.softmax(z; dims=1)
-                    if ret_distr
-                        p = mapslices(col -> Categorical(col), p; dims=1)
-                    end
-                end
-            else
-                if ret_distr
-                    @warn " the model does not produce pseudo-probabilities. ret_distr will not work if predict_proba is set to false"
-                end
-                p = z
-            end
-        else # case when has_finaliser is true 
-            if predict_proba == false
-                @warn " the model already produce pseudo-probabilities since it has either sigmoid or a softmax layer as a final layer."
-            end
-            if ret_distr
-                if la.posterior.n_out == 1
-                    p = map(x -> Bernoulli(x), fμ)
-                else
-                    p = mapslices(col -> Categorical(col), fμ; dims=1)
-                end
-
-            else
-=======
 
             # Sigmoid/Softmax
             if predict_proba
@@ -208,7 +170,6 @@
                 end
 
             else
->>>>>>> 5ab4bd1d
                 p = fμ
             end
         end
