--- conflicted
+++ resolved
@@ -1,32 +1,5 @@
-<<<<<<< HEAD
-using Distributions
-using Flux
-
-"""
-    has_softmax_or_sigmoid_final_layer(model::Flux.Chain)
-
-Check if the FLux model ends with a sigmoid or with a softmax layer
-
-Input:
-    - `model`: the Flux Chain object that represent the neural network.
-Return:
-    - `has_finaliser`: true if the check is positive, false otherwise.
-
-"""
-function has_softmax_or_sigmoid_final_layer(model::Flux.Chain)
-    # Get the last layer of the model
-    last_layer = last(model.layers)
-
-    # Check if the last layer is either softmax or sigmoid
-    has_finaliser = (last_layer == Flux.sigmoid || last_layer == Flux.softmax)
-
-    return has_finaliser
-end
-
-=======
 using Distributions: Distributions
 using Statistics: mean, var
->>>>>>> 3e1531df
 """
     functional_variance(la::AbstractLaplace, 𝐉::AbstractArray)
 
@@ -69,10 +42,6 @@
     fvar = functional_variance(la, 𝐉)
     fvar = reshape(fvar, size(fμ)...)
     fstd = sqrt.(fvar)
-<<<<<<< HEAD
-    normal_distr = [Distributions.Normal(fμ[i], fstd[i]) for i in 1:size(fμ, 2)]
-    return (normal_distr, fμ, fvar)
-=======
     normal_distr = [
         Distributions.Normal(fμ[i, j], fstd[i, j]) for i in 1:size(fμ, 1),
         j in 1:size(fμ, 2)
@@ -80,7 +49,6 @@
     #normal_distr = [
     #Distributions.Normal(fμ[i], fstd[i]) for i in 1:size(fμ, 1)] maybe this one is the correct one
     return normal_distr
->>>>>>> 3e1531df
 end
 
 """
@@ -125,12 +93,8 @@
     predict_proba::Bool=true,
     ret_distr::Bool=false,
 )
-<<<<<<< HEAD
-    normal_distr, fμ, fvar = glm_predictive_distribution(la, X)
-=======
     normal_distr = glm_predictive_distribution(la, X)
     fμ, fvar = mean.(normal_distr), var.(normal_distr)
->>>>>>> 3e1531df
 
     # Regression:
     if la.likelihood == :regression
