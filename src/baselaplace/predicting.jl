--- conflicted
+++ resolved
@@ -1,4 +1,3 @@
-<<<<<<< HEAD
 using Distributions: Normal, Bernoulli, Categorical
 using Flux
 
@@ -23,10 +22,6 @@
     return has_finaliser
 end
 
-=======
-using Distributions: Distributions
-using Statistics: mean, var
->>>>>>> 3e1531df
 """
     functional_variance(la::AbstractLaplace, 𝐉::AbstractArray)
 
@@ -69,18 +64,8 @@
     fvar = functional_variance(la, 𝐉)
     fvar = reshape(fvar, size(fμ)...)
     fstd = sqrt.(fvar)
-<<<<<<< HEAD
     normal_distr = [Normal(fμ[i], fstd[i]) for i in 1:size(fμ, 2)]
     return (normal_distr, fμ, fvar)
-=======
-    normal_distr = [
-        Distributions.Normal(fμ[i, j], fstd[i, j]) for i in 1:size(fμ, 1),
-        j in 1:size(fμ, 2)
-    ]
-    #normal_distr = [
-    #Distributions.Normal(fμ[i], fstd[i]) for i in 1:size(fμ, 1)] maybe this one is the correct one
-    return normal_distr
->>>>>>> 3e1531df
 end
 
 """
@@ -125,12 +110,7 @@
     predict_proba::Bool=true,
     ret_distr::Bool=false,
 )
-<<<<<<< HEAD
     normal_distr, fμ, fvar = glm_predictive_distribution(la, X)
-=======
-    normal_distr = glm_predictive_distribution(la, X)
-    fμ, fvar = mean.(normal_distr), var.(normal_distr)
->>>>>>> 3e1531df
 
     # Regression:
     if la.likelihood == :regression
