# Changelog

All notable changes to this project will be documented in this file.

The format is based on [Keep a Changelog](https://keepachangelog.com/en/1.1.0/), and this project adheres to [Semantic Versioning](https://semver.org/spec/v2.0.0.html).

*Note*: We try to adhere to these practices as of version [v0.2.1].

<<<<<<< HEAD
## Version [0.3.1] - 2024-06-22

### Changed

- Changed `glm_predictive_distribution` so that return a tuple(Normal distribution,fμ, fvar) rather than the tuple (mean,variance). [#90]

## Version [0.3.0] - 2024-06-21

### Changed

- Changed `glm_predictive_distribution` so that return a Normal distribution rather than the tuple (mean,variance). [#90]
- Changed `predict` so that return directly a Normal distribution  in the case of regression. [#90]

### Added

- Added functions to compute the average empirical frequency for both classification and regression problems in utils.jl. [#90]


=======
## Version [1.0.0] - 2024-07-01

### Changed

- Calling a Laplace object on an array, `(la::AbstractLaplace)(X::AbstractArray)` now simply calls the underlying neural network on data. In other words, it returns the generic predictions, not LA predictions. This was implemented to facilitate better interplay with `MLJFlux`. [#39] 
- Moving straight to `1.0.0` now for package, because zero major versions cause compat headaches with other packages in Taija ecosystem. [#39]
- Removed support for `v1.7`, now `v1.9` as lower bound. This is because we are now overloading the `MLJFlux.train` and `MLJFlux.train_epoch` functions, which were added in version `v0.5.0` of that package, which is lower-bounded at `v1.9`. [#39]
- Updated codecov workflow in CI.yml. [#39]
- fixed test functions [#39]
- adapted the LaplaceClassification and the LaplaceRegression struct to use the new @mlj_model macro from MLJBase.[#39]
- Changed the fit! method arguments. [#39]
- Changed the predict functions for both LaplaceClassification and  LaplaceRegression.[#39]

### Removed

- Removed the shape, build and clean! functions.[#39]
- Removed Review dog for code format suggestions. [#39]

## Version [0.2.3] - 2024-05-31

### Changed

- Removed the link_approx parameter in LaplaceRegression since it is not required.
- Changed MMI.clean! to check the value of link_approx only in the case likelihood is set to `:classification`
- Now the likelihood type in LaplaceClassification and LaplaceRegression is automatically set by the inner constructor. The user is not required to provide it as a parameter anymore.




## Version [0.2.2] - 2024-05-30

### Changed

- Unified duplicated function MMI.clean!: previously MMI.clean! consisted of two separate functions for handling :classification and :regression types respectively. Now, a single MMI.clean! function handles both cases efficiently.[#39]
- Split LaplaceApproximation struct in two different structs:LaplaceClassification and LaplaceRegression  [#39] 
- Unified the MLJFlux.shape and the MLJFlux.build functions to handle both :classification and :regression tasks. In particular, shape now handles multi-output regression cases too [[#39](https://github.com/JuliaTrustworthyAI/LaplaceRedux.jl/issues/39)]
- Changed model metadata for LaplaceClassification and LaplaceRegression

### Added
 Added Distributions to LaplaceRedux dependency ( needed for MMI.predict(model::LaplaceRegression, fitresult, Xnew) )
>>>>>>> 3e1531df



## Version [0.2.1] - 2024-05-29

### Changed

- Improved the docstring for the `predict` and `glm_predictive_distribution` methods. [#88]

### Added

- Added `probit` helper function to compute probit approximation for classification. [#88]<|MERGE_RESOLUTION|>--- conflicted
+++ resolved
@@ -6,26 +6,6 @@
 
 *Note*: We try to adhere to these practices as of version [v0.2.1].
 
-<<<<<<< HEAD
-## Version [0.3.1] - 2024-06-22
-
-### Changed
-
-- Changed `glm_predictive_distribution` so that return a tuple(Normal distribution,fμ, fvar) rather than the tuple (mean,variance). [#90]
-
-## Version [0.3.0] - 2024-06-21
-
-### Changed
-
-- Changed `glm_predictive_distribution` so that return a Normal distribution rather than the tuple (mean,variance). [#90]
-- Changed `predict` so that return directly a Normal distribution  in the case of regression. [#90]
-
-### Added
-
-- Added functions to compute the average empirical frequency for both classification and regression problems in utils.jl. [#90]
-
-
-=======
 ## Version [1.0.0] - 2024-07-01
 
 ### Changed
@@ -66,7 +46,6 @@
 
 ### Added
  Added Distributions to LaplaceRedux dependency ( needed for MMI.predict(model::LaplaceRegression, fitresult, Xnew) )
->>>>>>> 3e1531df
 
 
 
