using LaplaceRedux
using LaplaceRedux.Curvature
using LaplaceRedux.Data
using Flux
using Flux.Optimise: update!, Adam
using Plots
using Statistics
<<<<<<< HEAD
using MLUtils
=======
using LinearAlgebra
>>>>>>> 60294a44

@testset "Construction" begin

    # One layer:
    nn = Chain(Dense(2, 1))

    # Expected error
    @test_throws AssertionError Laplace(
        nn; likelihood=:classification, subset_of_weights=:last
    )

    # Correct:
    la = Laplace(nn; likelihood=:classification)
    @test la.n_params == 3

    # Multi-layer:
    nn = Chain(Dense(2, 2, σ), Dense(2, 1))
    la = Laplace(nn; likelihood=:regression, subset_of_weights=:last_layer)
    @test la.n_params == 3
    la = Laplace(nn; likelihood=:classification, subset_of_weights=:all)
    @test la.n_params == 9
    @test_throws AssertionError Laplace(
        nn; likelihood=:classification, subset_of_weights=:subnetwork
    )
    @test_throws AssertionError Laplace(
        nn;
        likelihood=:classification,
        subset_of_weights=:subnetwork,
        subnetwork_indices=[[1, 1, 1], [3, 1, 1], [5, 1]],
    )
    @test_throws AssertionError Laplace(
        nn;
        likelihood=:classification,
        subset_of_weights=:subnetwork,
        subnetwork_indices=[[1, 1, 1], [6, 1, 1], [4, 1]],
    )
    @test_throws AssertionError Laplace(
        nn;
        likelihood=:classification,
        subset_of_weights=:subnetwork,
        subnetwork_indices=[[1, 1, 1, 1], [6, 1, 1], [4, 1]],
    )
    la = Laplace(
        nn;
        likelihood=:classification,
        subset_of_weights=:subnetwork,
        subnetwork_indices=[[1, 1, 1], [3, 1, 1], [4, 1]],
    )
    @test la.n_params == 3
    @test la.curvature.subnetwork_indices == [1, 7, 9]

    # Testing index conversion for all weights:
    nn = Chain(Dense(2, 10, σ), Dense(10, 1))
    la = Laplace(
        nn;
        likelihood=:classification,
        subset_of_weights=:subnetwork,
        subnetwork_indices=[
            [1, 1, 1],
            [1, 1, 2],
            [1, 2, 1],
            [1, 2, 2],
            [1, 3, 1],
            [1, 3, 2],
            [1, 4, 1],
            [1, 4, 2],
            [1, 5, 1],
            [1, 5, 2],
            [1, 6, 1],
            [1, 6, 2],
            [1, 7, 1],
            [1, 7, 2],
            [1, 8, 1],
            [1, 8, 2],
            [1, 9, 1],
            [1, 9, 2],
            [1, 10, 1],
            [1, 10, 2],
            [2, 1],
            [2, 2],
            [2, 3],
            [2, 4],
            [2, 5],
            [2, 6],
            [2, 7],
            [2, 8],
            [2, 9],
            [2, 10],
            [3, 1, 1],
            [3, 1, 2],
            [3, 1, 3],
            [3, 1, 4],
            [3, 1, 5],
            [3, 1, 6],
            [3, 1, 7],
            [3, 1, 8],
            [3, 1, 9],
            [3, 1, 10],
            [4, 1],
        ],
    )
    println(la.curvature.subnetwork_indices)
    @test la.n_params == 41
    @test la.curvature.subnetwork_indices == [
        1,
        2,
        3,
        4,
        5,
        6,
        7,
        8,
        9,
        10,
        11,
        12,
        13,
        14,
        15,
        16,
        17,
        18,
        19,
        20,
        21,
        22,
        23,
        24,
        25,
        26,
        27,
        28,
        29,
        30,
        31,
        32,
        33,
        34,
        35,
        36,
        37,
        38,
        39,
        40,
        41,
    ]
end

@testset "Parameters" begin
    nn = Chain(Dense(2, 2, σ), Dense(2, 1))
    la = Laplace(nn; likelihood=:classification, subset_of_weights=:last_layer)
    @test LaplaceRedux.get_params(la) == collect(Flux.params(nn))[(end - 1):end]

    la = Laplace(nn; likelihood=:classification, subset_of_weights=:all)
    @test LaplaceRedux.get_params(la) == collect(Flux.params(nn))
end

# We know the analytical expression for the gradient of logit binary cross entropy loss for a single-layer neural net with sigmoid activation just corresponds to the gradient in logistic regression (see for example: https://www.paltmeyer.com/blog/posts/bayesian-logit/): ∇ℓ=(μ-y)x. We can use this analytical expression to see if we get the expected results.

@testset "Hessian" begin
    nn = Chain(Dense([0 0]))

    # (always ignoring constant)
    @testset "Empirical Fisher - full" begin
        la = Laplace(nn; likelihood=:classification, backend=:EmpiricalFisher)

        target = 1
        x = [1, 1]
        grad = [-0.5, -0.5] # analytical solution for gradient
        _, H = LaplaceRedux.hessian_approximation(la, (x, target))
        @test H[1:2, 1:2] == grad * grad'

        x = [-1, -1]
        grad = [0.5, 0.5] # analytical solution for gradient
        _, H = LaplaceRedux.hessian_approximation(la, (x, target))
        @test H[1:2, 1:2] == grad * grad'

        x = [0, 0]
        grad = [0, 0] # analytical solution for gradient
        _, H = LaplaceRedux.hessian_approximation(la, (x, target))
        @test H[1:2, 1:2] == grad * grad'

        # Regression
        la = Laplace(nn; likelihood=:regression, backend=:EmpiricalFisher)
        target = 3
        x = [1, 2]
        grad = [-6.0, -12.0, -6.0]
        _, H = LaplaceRedux.hessian_approximation(la, (x, target))
        @test H == grad * grad'
    end

    @testset "Generalized Gauss–Newton (GGN) - full" begin
        # Regression
        la = Laplace(nn; likelihood=:regression)
        target = 3
        x = [1, 2]
        J = [1; 2; 1;;] # pre-calculated jacobians
        _, H = LaplaceRedux.hessian_approximation(la, (x, target))
        @test H == J * J'

        # Binary Classification
        la = Laplace(nn; likelihood=:classification)
        target = 1
        x = [1, 1]
        J = [1; 1; 1;;] # pre-calculated jacobians
        f_mu = [0]
        p = sigmoid(f_mu)
        H_lik = diagm(p) - p * p'
        _, H = LaplaceRedux.hessian_approximation(la, (x, target))
        @test H == J * H_lik * J'
    end
end

# We know the analytical expression for the Hessian of logit binary cross entropy loss for a single-layer neural net with sigmoid activation just corresponds to the Hessian in logistic regression (see for example: https://www.paltmeyer.com/blog/posts/bayesian-logit/): ∇ℓ=(μ-y)(μ(1-μ)xx'). With a weight-penalty (Gaussian prior), the Hessian becomes: ∇ℓ=∑(μ-y)(μ(1-μ)xx')+P₀. We can use this analytical expression to see if we get the expected results.

@testset "Fitting" begin
    nn = Chain(Dense([0 0]))
    la = Laplace(nn; likelihood=:classification)

    function hessian_exact(x, target)
        return (nn(x) .- target) .* (nn(x) .* (1 .- nn(x)) .* x * x') + la.P₀[1:2, 1:2]
    end

    @testset "Empirical Fisher - full" begin
        target = [1]
        x = [[0, 0]]
        fit!(la, zip(x, target))
        @test la.P[1:2, 1:2] == hessian_exact(x[1], target[1])
    end
end

function train_nn(val::Dict; verbose=false)
    # Unpack:
    X = val[:X]
    Y = val[:Y]
    # NOTE: for classification multi, Y is one-hot, y is labels as itegers (1-N)
    y = val[:y]
    data = val[:data]
    outdim = val[:outdim]
    loss_fun = val[:loss_fun]
    likelihood = val[:likelihood]

    # Neural network:
    n_hidden = 32
    D = size(X, 1)
    nn = Chain(Dense(D, n_hidden, σ), Dense(n_hidden, outdim))
    λ = 0.01
    sqnorm(x) = sum(abs2, x)
    weight_regularization(λ=λ) = 1 / 2 * λ^2 * sum(sqnorm, Flux.params(nn))
    loss(x, y) = getfield(Flux.Losses, loss_fun)(nn(x), y) + weight_regularization()

    opt = Adam()
    epochs = 200
    avg_loss(data) = mean(map(d -> loss(d[1], d[2]), data))
    show_every = epochs / 10

    for epoch in 1:epochs
        for d in data
            gs = gradient(Flux.params(nn)) do
                l = loss(d...)
            end
            update!(opt, Flux.params(nn), gs)
        end
        if verbose && epoch % show_every == 0
            println("Epoch " * string(epoch))
            @show avg_loss(data)
        end
    end

    return nn
end

function run_workflow(
    val::Dict,
    batchsize::Int,
    backend::Symbol,
    subset_of_weights::Symbol;
    verbose::Bool=false,
)
    # Unpack:
    X = val[:X]
    Y = val[:Y]
    # NOTE: for classification multi, Y is one-hot, y is labels as itegers (1-N)
    y = val[:y]
    if batchsize == 0
        data = val[:data]
    else
        data = DataLoader((X, Y); batchsize=batchsize)
    end
    outdim = val[:outdim]
    loss_fun = val[:loss_fun]
    likelihood = val[:likelihood]

    nn = val[:nn]
    λ = 0.01

    la = Laplace(
        nn; likelihood=likelihood, λ=λ, subset_of_weights=subset_of_weights, backend=backend
    )
    fit!(la, data)
    optimize_prior!(la; verbose=verbose)
    if outdim == 1
        plot(la, X, y)                              # standard
        plot(la, X, y; xlims=(-5, 5), ylims=(-5, 5))  # lims
        plot(la, X, y; link_approx=:plugin)         # plugin approximation  
    else
        # Classification multi is plotted differently
        @assert likelihood == :classification
        # NOTE: do we not allow for vector-output regression?
        for link_approx in [:probit, :plugin]
            _labels = sort(unique(y))
            plt_list = []
            for target in _labels
                plt = plot(la, X, y; target=target, clim=(0, 1), link_approx=link_approx)
                push!(plt_list, plt)
            end
            plot(plt_list...)
        end
    end

    return la.H
end

@testset "Complete Workflow" begin

    # SETUP
    n = 100
    data_dict = Dict()

    # Classification binary:
    xs, y = LaplaceRedux.Data.toy_data_non_linear(n)
    X = reduce(hcat, xs)
    Y = reduce(hcat, y)
    data = zip(xs, y)
    data_dict[:classification_binary] = Dict(
        :data => data,
        :X => X,
        :Y => Y,
        :y => y,
        :outdim => 1,
        :loss_fun => :logitbinarycrossentropy,
        :likelihood => :classification,
    )

    # Classification multi:
    xs, y = LaplaceRedux.Data.toy_data_multi(n)
    ytrain = Flux.onehotbatch(y, unique(y))
    ytrain = Flux.unstack(ytrain'; dims=1)
    X = reduce(hcat, xs)
    Y = reduce(hcat, ytrain)
    data = zip(xs, ytrain)
    data_dict[:classification_multi] = Dict(
        :data => data,
        :X => X,
        :Y => Y,
        :y => y,
        :outdim => length(first(ytrain)),
        :loss_fun => :logitcrossentropy,
        :likelihood => :classification,
    )

    # Regression:
    x, y = LaplaceRedux.Data.toy_data_regression(n)
    xs = [[x] for x in x]
    X = reduce(hcat, xs)
    Y = reduce(hcat, y)
    data = zip(xs, y)
    data_dict[:regression] = Dict(
        :data => data,
        :X => X,
        :Y => Y,
        :y => y,
        :outdim => 1,
        :loss_fun => :mse,
        :likelihood => :regression,
    )

    # WORKFLOWS

    # NOTE: batchsize=0 is meant to represent unbatched
    batchsizes = [0, 1, 32]
    backends = [:GGN, :EmpiricalFisher]
    subsets_of_weights = [:all, :last_layer]
    # TODO add subnet

    # Store Hessians to compare them for different batchsizes
    hessians = Dict()

    println("Running workflows.")
    for (likelihood, val) in data_dict
        val[:nn] = train_nn(val)
        for (backend, batchsize, subset_of_weights) in
            Iterators.product(backends, batchsizes, subsets_of_weights)
            batchsize_text = batchsize == 0 ? "unbatched" : "batchsize=$(batchsize)"
            @testset "$(likelihood), $(batchsize_text), backend=$(backend), subset_of_weights=$(subset_of_weights)" begin
                println((likelihood, batchsize, backend, subset_of_weights))
                hessians[likelihood, batchsize, backend, subset_of_weights] = run_workflow(
                    val, batchsize, backend, subset_of_weights
                )
            end
        end
    end

<<<<<<< HEAD
    # Compare collected Hessians
    println("Comparing Hessians for varying batchsizes.")
    for ((likelihood, val), backend, subset_of_weights) in
        Iterators.product(data_dict, backends, subsets_of_weights)
        println((likelihood, backend, subset_of_weights))
        hessians_by_batch = [
            hessians[likelihood, batchsize, backend, subset_of_weights] for
            batchsize in batchsizes
        ]
        # Compare consecutive Hessians
        for (H_i, H_j) in zip(hessians_by_batch, hessians_by_batch[2:end])
            @test H_i ≈ H_j atol = 0.05
=======
            if outdim == 1
                la = Laplace(nn; likelihood=likelihood, λ=λ, subset_of_weights=:last_layer)
                fit!(la, data)
                optimize_prior!(la; verbose=true)
                plot(la, X, y)                              # standard
                plot(la, X, y; xlims=(-5, 5), ylims=(-5, 5))  # lims
                plot(la, X, y; link_approx=:plugin)         # plugin approximation
                #else
                #    @test_throws AssertionError Laplace(
                #        nn; likelihood=likelihood, λ=λ, subset_of_weights=:last_layer
                #    )
                la = Laplace(
                    nn;
                    likelihood=likelihood,
                    λ=λ,
                    subset_of_weights=:subnetwork,
                    subnetwork_indices=[[1, 1, 1], [2, 1], [2, 2], [3, 1, 16], [4, 1]],
                )
                fit!(la, data)
                optimize_prior!(la; verbose=true)
                plot(la, X, y)                              # standard
                plot(la, X, y; xlims=(-5, 5), ylims=(-5, 5))  # lims
                plot(la, X, y; link_approx=:plugin)         # plugin approximation
            end
>>>>>>> 60294a44
        end
    end
end<|MERGE_RESOLUTION|>--- conflicted
+++ resolved
@@ -5,11 +5,8 @@
 using Flux.Optimise: update!, Adam
 using Plots
 using Statistics
-<<<<<<< HEAD
 using MLUtils
-=======
 using LinearAlgebra
->>>>>>> 60294a44
 
 @testset "Construction" begin
 
@@ -111,7 +108,6 @@
             [4, 1],
         ],
     )
-    println(la.curvature.subnetwork_indices)
     @test la.n_params == 41
     @test la.curvature.subnetwork_indices == [
         1,
@@ -306,8 +302,17 @@
     nn = val[:nn]
     λ = 0.01
 
+    # NOTE: this hardcoded parameter value only matters in case `subset_of_weights==:subnet`
+    # I will work for all D => 32 => K networks.
+    subnetwork_indices = [[1, 1, 1], [2, 1], [2, 2], [3, 1, 16], [4, 1]]
+
     la = Laplace(
-        nn; likelihood=likelihood, λ=λ, subset_of_weights=subset_of_weights, backend=backend
+        nn;
+        likelihood=likelihood,
+        λ=λ,
+        subset_of_weights=subset_of_weights,
+        backend=backend,
+        subnetwork_indices=subnetwork_indices,
     )
     fit!(la, data)
     optimize_prior!(la; verbose=verbose)
@@ -392,8 +397,7 @@
     # NOTE: batchsize=0 is meant to represent unbatched
     batchsizes = [0, 1, 32]
     backends = [:GGN, :EmpiricalFisher]
-    subsets_of_weights = [:all, :last_layer]
-    # TODO add subnet
+    subsets_of_weights = [:all, :last_layer, :subnetwork]
 
     # Store Hessians to compare them for different batchsizes
     hessians = Dict()
@@ -413,7 +417,6 @@
         end
     end
 
-<<<<<<< HEAD
     # Compare collected Hessians
     println("Comparing Hessians for varying batchsizes.")
     for ((likelihood, val), backend, subset_of_weights) in
@@ -426,32 +429,6 @@
         # Compare consecutive Hessians
         for (H_i, H_j) in zip(hessians_by_batch, hessians_by_batch[2:end])
             @test H_i ≈ H_j atol = 0.05
-=======
-            if outdim == 1
-                la = Laplace(nn; likelihood=likelihood, λ=λ, subset_of_weights=:last_layer)
-                fit!(la, data)
-                optimize_prior!(la; verbose=true)
-                plot(la, X, y)                              # standard
-                plot(la, X, y; xlims=(-5, 5), ylims=(-5, 5))  # lims
-                plot(la, X, y; link_approx=:plugin)         # plugin approximation
-                #else
-                #    @test_throws AssertionError Laplace(
-                #        nn; likelihood=likelihood, λ=λ, subset_of_weights=:last_layer
-                #    )
-                la = Laplace(
-                    nn;
-                    likelihood=likelihood,
-                    λ=λ,
-                    subset_of_weights=:subnetwork,
-                    subnetwork_indices=[[1, 1, 1], [2, 1], [2, 2], [3, 1, 16], [4, 1]],
-                )
-                fit!(la, data)
-                optimize_prior!(la; verbose=true)
-                plot(la, X, y)                              # standard
-                plot(la, X, y; xlims=(-5, 5), ylims=(-5, 5))  # lims
-                plot(la, X, y; link_approx=:plugin)         # plugin approximation
-            end
->>>>>>> 60294a44
         end
     end
 end